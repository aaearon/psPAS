--- conflicted
+++ resolved
@@ -106,9 +106,22 @@
 ```yaml
 Type: String
 Parameter Sets: AccountObject
-Aliases:
-
-Required: False
+Parameter Sets: AccountObject
+Aliases:
+
+Required: False
+Position: Named
+Default value: None
+Accept pipeline input: True (ByPropertyName)
+Accept wildcard characters: False
+```
+
+```yaml
+Type: String
+Parameter Sets: PersonalAdminAccount
+Aliases:
+
+Required: True
 Position: Named
 Default value: None
 Accept pipeline input: True (ByPropertyName)
@@ -133,6 +146,7 @@
 ```yaml
 Type: String
 Parameter Sets: AccountObject
+Parameter Sets: AccountObject
 Aliases: PolicyID
 
 Required: True
@@ -148,6 +162,7 @@
 ```yaml
 Type: String
 Parameter Sets: AccountObject
+Parameter Sets: AccountObject
 Aliases: safe
 
 Required: True
@@ -163,6 +178,7 @@
 ```yaml
 Type: String
 Parameter Sets: AccountObject
+Parameter Sets: AccountObject
 Aliases:
 
 Required: False
@@ -178,9 +194,22 @@
 ```yaml
 Type: SecureString
 Parameter Sets: AccountObject
-Aliases:
-
-Required: False
+Parameter Sets: AccountObject
+Aliases:
+
+Required: False
+Position: Named
+Default value: None
+Accept pipeline input: True (ByPropertyName)
+Accept wildcard characters: False
+```
+
+```yaml
+Type: SecureString
+Parameter Sets: PersonalAdminAccount
+Aliases:
+
+Required: True
 Position: Named
 Default value: None
 Accept pipeline input: True (ByPropertyName)
@@ -207,6 +236,7 @@
 ```yaml
 Type: Hashtable
 Parameter Sets: AccountObject
+Parameter Sets: AccountObject
 Aliases:
 
 Required: False
@@ -222,6 +252,7 @@
 ```yaml
 Type: Boolean
 Parameter Sets: AccountObject
+Parameter Sets: AccountObject
 Aliases:
 
 Required: False
@@ -237,6 +268,7 @@
 ```yaml
 Type: String
 Parameter Sets: AccountObject
+Parameter Sets: AccountObject
 Aliases:
 
 Required: False
@@ -252,6 +284,7 @@
 ```yaml
 Type: String
 Parameter Sets: AccountObject
+Parameter Sets: AccountObject
 Aliases:
 
 Required: False
@@ -267,6 +300,7 @@
 ```yaml
 Type: Boolean
 Parameter Sets: AccountObject
+Parameter Sets: AccountObject
 Aliases:
 
 Required: False
@@ -281,6 +315,7 @@
 
 ```yaml
 Type: String
+Parameter Sets: AccountObject
 Parameter Sets: AccountObject
 Aliases:
 
@@ -323,11 +358,7 @@
 ```
 
 ### -PersonalAdminAccount
-<<<<<<< HEAD
 TBC
-=======
-{{ Fill PersonalAdminAccount Description }}
->>>>>>> 8e425cc5
 
 ```yaml
 Type: SwitchParameter
