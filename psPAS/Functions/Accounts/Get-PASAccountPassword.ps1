# .ExternalHelp psPAS-help.xml
function Get-PASAccountPassword {
	[CmdletBinding(DefaultParameterSetName = "Gen2")]
	param(
		[parameter(
			Mandatory = $true,
			ValueFromPipelinebyPropertyName = $true,
			ParameterSetName = "Gen1"
		)]
		[parameter(
			Mandatory = $true,
			ValueFromPipelinebyPropertyName = $true,
			ParameterSetName = "Gen2"
		)]
		[Alias("id")]
		[string]$AccountID,

		[parameter(
			Mandatory = $false,
			ValueFromPipelinebyPropertyName = $false,
			ParameterSetName = "Gen1"
		)]
		[Alias("UseClassicAPI")]
		[switch]$UseGen1API,

		[parameter(
			Mandatory = $false,
			ValueFromPipelinebyPropertyName = $false,
			ParameterSetName = "Gen2"
		)]
		[string]$Reason,

		[parameter(
			Mandatory = $false,
			ValueFromPipelinebyPropertyName = $false,
			ParameterSetName = "Gen2"
		)]
		[string]$TicketingSystem,

		[parameter(
			Mandatory = $false,
			ValueFromPipelinebyPropertyName = $false,
			ParameterSetName = "Gen2"
		)]
		[string]$TicketId,

		[parameter(
			Mandatory = $false,
			ValueFromPipelinebyPropertyName = $false,
			ParameterSetName = "Gen2"
		)]
		[int]$Version,

		[parameter(
			Mandatory = $false,
			ValueFromPipelinebyPropertyName = $false,
			ParameterSetName = "Gen2"
		)]
		[ValidateSet("show", "copy", "connect")]
		[string]$ActionType,

		[parameter(
			Mandatory = $false,
			ValueFromPipelinebyPropertyName = $false,
			ParameterSetName = "Gen2"
		)]
		[boolean]$isUse,

		[parameter(
			Mandatory = $false,
			ValueFromPipelinebyPropertyName = $false,
			ParameterSetName = "Gen2"
		)]
		[switch]$Machine,
		[parameter(
			Mandatory = $false,
			ValueFromPipelinebyPropertyName = $true
		)]
		[String]$UserName
	)

	BEGIN {

	}#begin

	PROCESS {

		#Build Request
		switch ($PSCmdlet.ParameterSetName) {

			"Gen2" {

				Assert-VersionRequirement -RequiredVersion 10.1

				#For Version 10.1+
				$Request = @{

					"URI"    = "$Script:BaseURI/api/Accounts/$($AccountID | Get-EscapedString)/Password/Retrieve"

					"Method" = "POST"

					#Get all parameters that will be sent in the request
					"Body"   = $PSBoundParameters | Get-PASParameter -ParametersToRemove AccountID,AsPsCredential,UserName | ConvertTo-Json

				}

				break

			}

			"Gen1" {

				#For Version 9.7+
				$Request = @{

					"URI"    = "$Script:BaseURI/WebServices/PIMServices.svc/Accounts/$($AccountID | Get-EscapedString)/Credentials"

					"Method" = "GET"

				}

				break

			}

		}

		#Add default Request parameters
		$Request.Add("WebSession", $Script:WebSession)

		#splat request to web service
		$result = Invoke-PASRestMethod @Request

		If ($null -ne $result) {

			switch ($PSCmdlet.ParameterSetName) {

				"Gen1" {

					$result = [System.Text.Encoding]::ASCII.GetString([PSCustomObject]$result.Content)

					break

				}

				"Gen2" {

					#Unescape returned string and remove enclosing quotes.
					$result = $([System.Text.RegularExpressions.Regex]::Unescape($result) -replace '^"|"$', '')

					break

				}

			}
<<<<<<< HEAD
			[PSCustomObject]@{
					"Password" = $result
					"UserName" = $UserName
			} | Add-ObjectDetail -typename psPAS.CyberArk.Vault.Credential
=======
			if ($PsBoundParameters.containskey("AsPsCredential")) {
				New-Object System.Management.Automation.PSCredential ($UserName,( ConvertTo-SecureString $result -AsPlainText -force))	
			} else {
				if ($PsBoundParameters.containskey("UserName")) { 
					write-warning "The username switch does not have any action unless used with the AsPsCredential switch" 
				}
				[PSCustomObject] @{"Password" = $result } | Add-ObjectDetail -typename psPAS.CyberArk.Vault.Credential
			}
>>>>>>> 2091e2bf

		}

	}#process

	END { }#end

}<|MERGE_RESOLUTION|>--- conflicted
+++ resolved
@@ -153,22 +153,11 @@
 				}
 
 			}
-<<<<<<< HEAD
+
 			[PSCustomObject]@{
 					"Password" = $result
 					"UserName" = $UserName
 			} | Add-ObjectDetail -typename psPAS.CyberArk.Vault.Credential
-=======
-			if ($PsBoundParameters.containskey("AsPsCredential")) {
-				New-Object System.Management.Automation.PSCredential ($UserName,( ConvertTo-SecureString $result -AsPlainText -force))	
-			} else {
-				if ($PsBoundParameters.containskey("UserName")) { 
-					write-warning "The username switch does not have any action unless used with the AsPsCredential switch" 
-				}
-				[PSCustomObject] @{"Password" = $result } | Add-ObjectDetail -typename psPAS.CyberArk.Vault.Credential
-			}
->>>>>>> 2091e2bf
-
 		}
 
 	}#process
